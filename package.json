{
  "name": "vitransfer",
<<<<<<< HEAD
  "version": "0.1.8",
=======
  "version": "0.1.9",
>>>>>>> 476f2c42
  "private": true,
  "scripts": {
    "dev": "next dev",
    "build": "next build",
    "start": "next start",
    "lint": "next lint",
    "postinstall": "prisma generate",
    "worker": "tsx src/worker/index.ts"
  },
  "dependencies": {
    "@prisma/client": "^6.19.0",
    "@radix-ui/react-dialog": "^1.1.2",
    "@radix-ui/react-label": "^2.1.8",
    "@radix-ui/react-progress": "^1.1.8",
    "@radix-ui/react-select": "^2.1.2",
    "@radix-ui/react-slot": "^1.2.4",
    "@radix-ui/react-switch": "^1.2.6",
    "@tus/file-store": "^2.0.0",
    "@tus/server": "^2.3.0",
    "@types/jsonwebtoken": "^9.0.10",
    "bcryptjs": "^2.4.3",
    "bullmq": "^5.63.0",
    "class-variance-authority": "^0.7.1",
    "clsx": "^2.1.1",
    "dompurify": "^3.3.0",
    "file-type": "^21.0.0",
    "ioredis": "^5.8.2",
    "isomorphic-dompurify": "^2.31.0",
    "jsonwebtoken": "^9.0.2",
    "lucide-react": "^0.553.0",
    "next": "^16.0.1",
    "nodemailer": "^7.0.9",
    "react": "^19.0.0",
    "react-dom": "^19.0.0",
    "tailwind-merge": "^2.6.0",
    "tailwindcss-animate": "^1.0.7",
    "tsx": "^4.20.6",
    "tus-js-client": "^4.2.3",
    "zod": "^3.25.76"
  },
  "devDependencies": {
    "@types/bcryptjs": "^2.4.6",
    "@types/node": "^22",
    "@types/nodemailer": "^7.0.2",
    "@types/react": "^19",
    "@types/react-dom": "^19",
    "eslint": "^9",
    "eslint-config-next": "^16.0.1",
    "postcss": "^8",
    "prisma": "^6.19.0",
    "tailwindcss": "^3.4.18",
    "typescript": "^5"
  }
}<|MERGE_RESOLUTION|>--- conflicted
+++ resolved
@@ -1,10 +1,6 @@
 {
   "name": "vitransfer",
-<<<<<<< HEAD
-  "version": "0.1.8",
-=======
   "version": "0.1.9",
->>>>>>> 476f2c42
   "private": true,
   "scripts": {
     "dev": "next dev",
